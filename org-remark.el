;;; org-remark.el --- Highlight & annotate any text files -*- lexical-binding: t; -*-

;; Copyright (C) 2020-2022 Free Software Foundation, Inc.

;; Author: Noboru Ota <me@nobiot.com>
;; URL: https://github.com/nobiot/org-remark
;; Version: 1.0.5
;; Created: 22 December 2020
;; Last modified: 23 December 2022
;; Package-Requires: ((emacs "27.1") (org "9.4"))
;; Keywords: org-mode, annotation, note-taking, marginal-notes, wp,

;; This file is not part of GNU Emacs.

;; This program is free software; you can redistribute it and/or modify
;; it under the terms of the GNU General Public License as published by
;; the Free Software Foundation, either version 3 of the License, or
;; (at your option) any later version.

;; This program is distributed in the hope that it will be useful,
;; but WITHOUT ANY WARRANTY; without even the implied warranty of
;; MERCHANTABILITY or FITNESS FOR A PARTICULAR PURPOSE.  See the
;; GNU General Public License for more details.

;; You should have received a copy of the GNU General Public License
;; along with this program.  If not, see <http://www.gnu.org/licenses/>.

;;; Commentary:

;; This package lets you highlight and annotate any text file with using Org
;; mode.

;;; Code:

;;;; Requirements

(require 'org)
(require 'org-id)
(require 'org-remark-global-tracking)
(declare-function org-remark-convert-legacy-data "org-remark-convert-legacy")


;;;; Customization

(defgroup org-remark nil
  "Highlight and annotate any text files with using Org mode."
  :group 'org
  :prefix "org-remark-"
  :link '(url-link :tag "GitHub" "https://github.com/nobiot/org-remark"))

(defface org-remark-highlighter
  '((((class color) (min-colors 88) (background light))
     :underline "#aecf90" :background "#ecf7ed")
    (((class color) (min-colors 88) (background dark))
     :underline "#00422a" :background "#001904")
    (t
     :inherit highlight))
  "Face for the default highlighter pen.")

(defcustom org-remark-create-default-pen-set t
  "When non-nil, Org-remark creates default pen set.
Set to nil if you prefer for it not to."
  :type 'boolean)

(defcustom org-remark-notes-display-buffer-action
  `((display-buffer-in-side-window)
    (side . left)
    (slot . 1))
  "Buffer display action that Org-remark uses to open marginal notes buffer.

The default is to use a side-window on the left.

Org-remark uses `pop-to-buffer', which passes this display action
list to `display-buffer'.  Refer to its documentation for more
detail and expected elements of the list."
  :type display-buffer--action-custom-type)

(defcustom org-remark-notes-buffer-name "*marginal notes*"
  "Buffer name of the marginal notes buffer.
`org-remark-open' and `org-remark-visit' create an indirect clone
buffer with this name."
  :type 'string)

(defvaralias
  'org-remark-source-path-function 'org-remark-source-file-name)

(make-obsolete-variable
 'org-remark-source-path-function 'org-remark-source-file-name "0.2.0")

(defcustom org-remark-source-file-name #'file-relative-name
  "Function that returns the file name to point back at the source file.

The function is called with a single argument: the absolute file
name of source file.  The `default-directory' is temporarily set
to the directory where the marginal notes file resides.

This means that when the \"Relative file name\" option is
selected, the source file name recorded in the marginal notes
file will be relative to it."
  :type '(choice
          (const :tag "Relative file name" file-relative-name)
          (const :tag "Abbreviated absolute file name" abbreviate-file-name)
          (function :tag "Other function")))

(defcustom org-remark-use-org-id nil
  "When non-nil, Org-remark adds an Org-ID link to marginal notes.
The link points at the relevant Org-ID in the source file.
Org-remark does not create this ID, which needs to be added
manually or some other function to either the headline or file."
  :type 'boolean)

(defcustom  org-remark-open-hook nil
  "Hook run when a note buffer is opened/visited.
The current buffer is the note buffer."
  :type 'hook)


;;;; Variables

(defvar-local org-remark-highlights '()
  "Keep track of all the highlights in current buffer.
It is a local variable and is a list of overlays.  Each overlay
represents a highlighted text region.

On `save-buffer' each highlight will be saved in the notes file
returned by `org-remark-notes-get-file-name'.")

(defvar-local org-remark-highlights-hidden nil
  "Keep hidden/shown state of the highlights in current buffer.")

(defvar org-remark-last-notes-buffer nil
  "Stores the cloned indirect buffer visiting the notes file.
It is meant to exist only one of these in each Emacs session.")

(defvar org-remark-available-pens nil)

;; Const for the names of properties in Org Mode
(defconst org-remark-prop-id "org-remark-id")
(defconst org-remark-prop-source-file "org-remark-file")
(defconst org-remark-prop-source-beg "org-remark-beg")
(defconst org-remark-prop-source-end "org-remark-end")


;;;; Macros to create user-defined highlighter pen functions

(defmacro org-remark-create (label &optional face properties)
  "Create and register new highlighter pen functions.

The newly created pen function will be registered to variable
`org-remark-available-pens'.  It is used by `org-remark-change'
as a selection list.

LABEL is the name of the highlighter and mandatory.  The function
will be named `org-remark-mark-LABEL'.

The highlighter pen function will apply FACE to the selected region.
FACE can be an anonymous face.  When FACE is nil, this macro uses
the default face `org-remark-highlighter'.

PROPERTIES is a plist of pairs of a symbol and value.  Each
highlighted text region will have a corresponding Org headline in
the notes file, and it can have additional properties in the
property drawer from the highlighter pen.  To do this, prefix
property names with \"org-remark-\" or use \"CATEGORY\"."
  (if (or (not label) (stringp label)
          (user-error "org-remark-create: Label is missing or not string"))
    `(progn
       ;; Define custom pen function
       (defun ,(intern (format "org-remark-mark-%s" label))
           (beg end &optional id mode)
         ,(format "Apply the following face to the region selected by BEG and END.

%s

Following overlay properties will be added to the highlighted
text region:

%S

When this function is used interactively, it will generate a new
ID, always assuming it is working on a new highlighted text
region, and Org-remark will start tracking the highlight's
location in the current buffer.

When this function is called from Elisp, ID can be optionally
passed, indicating to Org-remark that it is an existing
highlight.  In this case, no new ID gets generated."
                  (or face "`org-remark-highlighter'") properties)
         (interactive (org-remark-region-or-word))
         (org-remark-highlight-mark beg end id mode ,label ,face ,properties))

       ;; Register to `org-remark-available-pens'
       (add-to-list 'org-remark-available-pens
                    (intern (format "org-remark-mark-%s" ,label)))

       ;; Add the custom pen function to the minor-mode menu
       (define-key-after org-remark-pen-map
         [,(intern (format "org-remark-mark-%s" label))]
         '(menu-item ,(format "%s pen" label) ,(intern (format "org-remark-mark-%s" label))))

       ;; Add the custom pen change function to the minor-mode menu
       (define-key-after org-remark-change-pen-map
         [,(intern (format "org-remark-change-to-%s" label))]
         '(menu-item ,(format "%s pen" label)
                     (lambda ()
                       (interactive)
                       (org-remark-change
                        #',(intern (format "org-remark-mark-%s" label)))))))))


;;;; Commands

;;;###autoload
(define-minor-mode org-remark-mode
    "Highlight and annotate any text file with using Org mode.
This is a local minor-mode.

On activation, it loads your saved highlights from the notes file
and enables automatic saving of highlights thereafter.

The automatic saving is achieved via function
`org-remark-save' added to `after-save-hook'.

On deactivation, it removes all the overlays and stops tracking
the highlights in this buffer by setting variable
`org-remark-highlights' to nil.  Be careful of behavior, if
you still wish to retain the locations of highlights.

It is recommended to use `org-remark-toggle' if you wish to
temporarily hide highlights in the current buffer.  It keeps
`org-remark-highlights' unchanged.

While the tracking of highlights is stopped,
editing the buffer will likely result in mismatch between the
saved highlights' locations and the current buffer's text
content.

Highlights tracked by variable `org-remark-highlights' cannot
persist when you kill the buffer or quit Emacs.  When you
re-launch Emacs and visit the same file, ensure to turn on
`org-remark-mode' to load the highlights from the marginalia
file.  `org-remark-global-tracking-mode' automates this.  It is
recommended to turn it on as part of Emacs initialization.

\\{org-remark-mode-map}"
    :init-value nil
    :lighter " ormk"
    :global nil
    :keymap (let ((map (make-sparse-keymap)))
              map)
    (cond
     (org-remark-mode
      ;; Activate
      (org-remark-highlights-load)
      (add-hook 'after-save-hook #'org-remark-save nil t))
     (t
      ;; Deactivate
      (when org-remark-highlights
        (dolist (highlight org-remark-highlights)
          (delete-overlay highlight)))
      (setq org-remark-highlights nil)
      (remove-hook 'after-save-hook #'org-remark-save t))))


;; Org-remark Menu
(defvar org-remark-menu-map
  (make-sparse-keymap "Org-remark"))

(define-key-after org-remark-menu-map
  [org-remark-open]
  '(menu-item "Open" org-remark-open
              :help "Display and move to marginal notes for highlight at point"))

(define-key-after org-remark-menu-map
  [org-remark-view]
  '(menu-item "View" org-remark-view
              :help "Display marginal notes for highlight at point; stay in current buffer"))

(define-key-after org-remark-menu-map
  [org-remark-view-next]
  '(menu-item "View next" org-remark-view-next))

(define-key-after org-remark-menu-map
  [org-remark-view-prev]
  '(menu-item "View previous" org-remark-view-prev))

(define-key-after org-remark-menu-map
  [org-remark-toggle]
  '(menu-item "Toggle" org-remark-toggle
              :help "Toggle showing/hiding of highlights in current buffer"))

(define-key-after org-remark-menu-map
  [org-remark-remove]
  '(menu-item "Remove" org-remark-remove
              :help "Remove highlight at point, keeping the marginal notes entry"))

(define-key-after org-remark-menu-map
  [org-remark-delete]
  '(menu-item "Delete" org-remark-delete
              :help "Delete highlight at point and the marginal notes entry"))

;; Make pen functions menu
(defvar org-remark-pen-map
  (make-sparse-keymap "Org-remark-mark"))

(define-key-after org-remark-pen-map
  [org-remark-mark]
  '(menu-item "default pen" org-remark-mark))

;; Make change pen menu
(defvar org-remark-change-pen-map
  (make-sparse-keymap "Org-remark-change"))

(define-key-after org-remark-change-pen-map
  [org-remark-change]
  '(menu-item "default pen" (lambda ()
                              (interactive)
                              (org-remark-change #'org-remark-mark))))

;; Add change menu to the parent menu
(define-key-after org-remark-menu-map
  [org-remark-change-pens]
  (list 'menu-item "Change to..." org-remark-change-pen-map)
  'org-remark-toggle)

;; Add pen menu to the parent menu
(define-key org-remark-menu-map
            [org-remark-pens]
            (list 'menu-item "Highlight with..." org-remark-pen-map))

;; Add all to the main menu
(define-key org-remark-mode-map
            [menu-bar org-remark]
            (list 'menu-item "Org-remark" org-remark-menu-map))


;;;; Other Commands

(add-to-list 'org-remark-available-pens #'org-remark-mark)
;;;###autoload
(defun org-remark-mark (beg end &optional id text mode)
  "Apply face `org-remark-highlighter' to the region between BEG and END.

When this function is used interactively, it will generate a new
ID, always assuming it is working on a new highlighted text
region.

A Org headline entry for the highlight will be created in the
marginal notes file specified by
`org-remark-notes-get-file-name'.  If the file does not exist
yet, it will be created.

When this function is called from Elisp, ID can be
optionally passed, indicating to Org-remark that it is to load an
existing highlight.  In this case, no new ID gets generated and
the highlight saved again, avoiding the unnecessary round-trip
back to the database.

MODE is also an argument which can be passed from Elisp.  It
determines whether or not highlight is to be saved in the
marginal notes file.  The expected values are nil, :load and
:change."
  (interactive (org-remark-region-or-word))
  ;; FIXME
  ;; Adding "nil" is different to removing a prop
  ;; This will do for now
  (org-remark-highlight-mark beg end id mode
                             nil nil
<<<<<<< HEAD
                             (list 'org-remark-label "nil")))
=======
                             (list "org-remark-label" "nil"
                                   'help-echo text)))
>>>>>>> 79956305

(when org-remark-create-default-pen-set
  ;; Create default pen set.
  (org-remark-create "red-line"
                     `(:underline (:color "dark red" :style wave))
                     `(CATEGORY "review" help-echo "Review this"))
  (org-remark-create "yellow"
                     `(:underline "gold" :background "lemon chiffon")
                     `(CATEGORY "important")))

(defun org-remark-save ()
  "Save all the highlights tracked in current buffer to notes file.

This function is automatically called when you save the current
buffer via `after-save-hook'.

`org-remark-highlights' is the local variable that tracks every highlight
in the current buffer.  Each highlight is an overlay."
  (interactive)
  (org-remark-highlights-housekeep)
  (org-remark-highlights-sort)
  (let ((filename (org-remark-source-find-file-name)))
    (dolist (h org-remark-highlights)
      (let* ((beg (overlay-start h))
             (end (overlay-end h))
             (props (overlay-properties h)))
        (org-remark-highlight-update beg end)
        (org-remark-highlight-save filename beg end props)))))

(defun org-remark-highlight-update (beg end)
  "Update help echo text of overlay at BEG, END with TEXT."
  (let* ((ov (car (overlays-at beg)))
         (id (overlay-get ov 'org-remark-id))
         (note (assoc id (org-remark-highlights-get)))
         (text (car (last note))))
    (overlay-put ov 'help-echo text)))

(defun org-remark-open (point &optional view-only)
  "Open marginal notes file for highlight at POINT.
The marginal notes will be narrowed to the relevant headline to
show only the highlight at point.

This function creates a cloned indirect buffer for the marginal
notes file.  You can edit it as a normal Org buffer.  Once you
have done editing, you can simply save and kill the buffer or
keep it around.

The marginal notes file gets displayed by the action defined by
`org-remark-notes-display-buffer-action' (by default in a left
side window of the current frame), narrowed to the relevant
headline.

You can customize the name of the marginal notes buffer with
`org-remark-notes-buffer-name'.

By default, the cursor will go to the marginal notes buffer for
further editing.  When VIEW-ONLY is non-nil \(e.g. by passing a
universal argument with \\[universal-argument]\), you can display
the marginal notes buffer with the cursor remaining in the
current buffer.

This function ensures that there is only one cloned buffer for
notes file by tracking it."
  (interactive "d\nP")
  (when-let ((id (get-char-property point 'org-remark-id))
             (ibuf (org-remark-notes-buffer-get-or-create))
             (cbuf (current-buffer)))
    (pop-to-buffer ibuf org-remark-notes-display-buffer-action)
    (widen)
    (when-let (p (org-find-property org-remark-prop-id id))
      ;; Somehow recenter is needed when a highlight is deleted and move to a
      ;; previous highlight.  Otherwise, the cursor is too low to show the
      ;; entire entry.  It looks like there is no entry.
      (goto-char p)(org-narrow-to-subtree)(org-end-of-meta-data t)(recenter))
    ;; Run hook with the current-buffer being the note's buffer
    (run-hooks 'org-remark-open-hook)
    ;; Avoid error when buffer-action is set to display a new frame
    (when-let ((view-only view-only)
               (window (get-buffer-window cbuf)))
      (select-window window))))

(defun org-remark-view (point)
  "View marginal notes for highlight at POINT.
The marginal notes file gets displayed by the action defined by
`org-remark-notes-display-buffer-action' (by default in a side
window in the left of the current frame), narrowed to the
relevant headline.  The cursor remains in the current buffer.

Also see the documentation of `org-remark-open'."
  (interactive "d")
  (org-remark-open point :view-only))

(defun org-remark-next ()
  "Move to the next highlight, if any.
If there is none below the point but there is a highlight in the
buffer, cycle back to the first one.

After the point has moved to the next highlight, this command
lets you move further by re-entering only the last letter like
this example:

   C-n \] \] \] \] \] \(assuming this command is bound to C-n \]\)

This is achieved by transient map with `set-transient-map'.

If you have the same prefix for `org-remark-prev', you can combine it in
the sequence like so:

   C-n \] \] \] \[ \["
  (interactive)
  (org-remark-next-or-prev :next))

(defun org-remark-prev ()
  "Move to the previous highlight, if any.
If there is none above the point, but there is a highlight in the
buffer, cycle back to the last one.

After the point has moved to the previous highlight, this command
lets you move further by re-entering only the last letter like
this example:

   C-n \[ \[ \[ \[ \[ \(assuming this command is bound to C-n \[\)

This is achieved by transient map with `set-transient-map'.

If you have the same prefix for `org-remark-next', you can combine it in
the sequence like so:

   C-n \] \] \] \[ \["
  (interactive)
  (org-remark-next-or-prev))

(defun org-remark-view-next ()
  "Move the cursor to the next highlight and view its marginal notes."
  (interactive)
  (org-remark-next)(org-remark-view (point)))

(defun org-remark-view-prev ()
  "Move the cursor to the previous highlight and view its marginal notes."
  (interactive)
  (org-remark-prev)(org-remark-view (point)))

(defun org-remark-toggle ()
  "Toggle showing/hiding of highlights in current buffer.
If you would like to hide/show the highlights in the current
buffer, it is recommended to use this command instead of
`org-remark-mode'.  This command only affects the display of the
highlights and their locations are still kept tracked.  Toggling
off `org-remark-mode' stops this tracking completely, which will
likely result in inconsistency between the marginal notes file
and the current source buffer."
  (interactive)
  (if org-remark-highlights-hidden
      (org-remark-highlights-show)
    (org-remark-highlights-hide))
  t)

(defun org-remark-change (&optional pen)
  "Change the highlight at point to PEN.
This function will show you a list of available pens to choose
from."
  (interactive)
  (when-let* ((ov (org-remark-find-overlay-at-point))
              (id (overlay-get ov 'org-remark-id))
              (beg (overlay-start ov))
              (end (overlay-end ov)))
    (let ((new-pen (if pen pen
                     (intern
                      (completing-read "Which pen?:" org-remark-available-pens)))))
      (delete-overlay ov)
      (funcall new-pen beg end id :change))))

(defun org-remark-remove (point &optional delete)
  "Remove the highlight at POINT.
It will remove the highlight and the properties from the
marginalia, but will keep the headline and annotations.  This is
to ensure to keep any notes you might have written intact.

You can let this command DELETE the entire heading subtree for
the highlight, along with the annotations you have written, by
passing a universal argument with \\[universal-argument].
If you have done so by error, you could still `undo' it in the
marginal notes buffer, but not in the current buffer as adding
and removing overlays are not part of the undo tree."
  (interactive "d\nP")
  (when-let ((ov (org-remark-find-overlay-at-point point))
             (id (overlay-get ov 'org-remark-id)))
    ;; Remove the highlight overlay and id Where there is more than one, remove
    ;; only one It should be last-in-first-out in general but overlays functions
    ;; don't guarantee it
    ;;(when delete (org-remark-open point :view-only))
    (delete ov org-remark-highlights)
    (delete-overlay ov)
    ;; Update the notes file accordingly
    (org-remark-notes-remove id delete)
    (org-remark-highlights-housekeep)
    (org-remark-highlights-sort)
    t))

(defun org-remark-delete (point)
  "Delete the highlight at POINT and marginal notes for it.

This function will prompt for confirmation if there is any notes
present in the marginal notes buffer.  When the marginal notes
buffer is not displayed in the current frame, it will be
temporarily displayed together with the prompt for the user to
see the notes.

If there is no notes, this function will not prompt for
confirmation and will remove the highlight and deletes the entry
in the marginal notes buffer.

This command is identical with passing a universal argument to
`org-remark-remove'."
  (interactive "d")
  (org-remark-remove point :delete))


;;;; Internal Functions

;;;;; org-remark-find
;;    Find a highlight (e.g. next/prev or overlay)

(defun org-remark-next-or-prev (&optional next)
  "Move cursor to the next or previous highlight if any.
When NEXT is non-nil, move to the next; for nil, to the previous.

This function is internal only and meant to be used by interactive
commands such as `org-remark-next' and `org-remark-prev'.

Return t if the cursor has moved to next/prev.
Return nil if not and outputs a message in the echo."
  (if (not org-remark-highlights)
      (progn (message "No highlights present in the buffer") nil)
    (let ((p (if next (org-remark-find-next-highlight)
               (org-remark-find-prev-highlight))))
      (if p (progn
              (goto-char p)
              ;; Setup the overriding keymap.
              (unless overriding-terminal-local-map
                (let ((prefix-keys (substring (this-single-command-keys) 0 -1))
                      (map (cdr org-remark-mode-map)))
                  (when (< 0 (length prefix-keys))
                    (mapc (lambda (k) (setq map (assq k map))) prefix-keys)
                    (setq map (cdr-safe map))
                    (when (keymapp map) (set-transient-map map t)))))
              t)
        (message "No visible highlights present in the buffer")
        nil))))

(defun org-remark-find-next-highlight ()
  "Return the beg point of the next highlight.
Look through `org-remark-highlights' list."
  (when-let ((points (org-remark-highlights-get-positions)))
      ;; Find the first occurrence of p > (point). If none, this means all the
      ;; points occur before the current point. Take the first one. Assume
      ;; `org-remark-highlights' is sorted in the ascending order (it is).
    (seq-find (lambda (p) (> p (point))) points (nth 0 points))))

(defun org-remark-find-prev-highlight ()
  "Return the beg point of the previous highlight.
Look through `org-remark-highlights' list (in descending order)."
  (when-let ((points (org-remark-highlights-get-positions 'reverse)))
      ;; Find the first occurrence of p < (point). If none, this means all the
      ;; points occur before the current point. Take the first one. Assume
      ;; `org-remark-highlights' is sorted in the descending order .
    (seq-find (lambda (p) (< p (point))) points (nth 0 points))))

(defun org-remark-find-overlay-at-point (&optional point)
  "Return one org-remark overlay at POINT.
When point is nil, use the current point.
If there are more than one, return CAR of the list."
  (let* ((pt (or point (point)))
         (overlays (overlays-at pt))
         found)
    (while overlays
      (let ((overlay (car overlays)))
        (if (overlay-get overlay 'org-remark-id)
            (setq found (cons overlay found))))
      (setq overlays (cdr overlays)))
    (car found)))


;;;; org-remark-highlight
;;   Work on a single highlight

(defun org-remark-highlight-mark
    (beg end &optional id mode label face properties)
  "Apply the FACE to the region selected by BEG and END.

This function will apply FACE to the selected region.  When it is
nil, this function will use the default face `org-remark-highlighter'

This function will add LABEL and PROPERTIES as overlay
properties.  PROPERTIES is a plist of pairs of a symbol and value.

When this function is used interactively, it will generate a new
ID, always assuming it is working on a new highlighted text
region, and Org-remark will start tracking the highlight's
location in the current buffer.

MODE determines whether or not highlight is to be saved in the
marginal notes file.  The expected values are nil, :load and
:change.

A Org headline entry for the highlight will be created in the
marginal notes file specified by `org-remark-notes-get-file-name'.
If the file does not exist yet, it will be created.

When this function is called from Elisp, ID can be optionally
passed, indicating to Org-remark that it is to load an existing
highlight.  In this case, no new ID gets generated and the
highlight saved again, avoiding the unnecessary round-trip back
to the database."
  ;; Ensure to turn on the local minor mode
  (unless org-remark-mode (org-remark-mode +1))
  ;; When highlights are toggled hidden, only the new one gets highlighted in
  ;; the wrong toggle state.
  (when org-remark-highlights-hidden (org-remark-highlights-show))
  ;; Add highlight to the text
  (org-with-wide-buffer
   (let ((ov (make-overlay beg end nil :front-advance))
         ;; UUID is too long; does not have to be the full length
         (id (if id id (substring (org-id-uuid) 0 8))))
     (overlay-put ov 'face (if face face 'org-remark-highlighter))
     (while properties
       (let ((prop (pop properties))
             (val (pop properties)))
         (overlay-put ov prop val)))
     (when label (overlay-put ov 'org-remark-label label))
     (overlay-put ov 'org-remark-id id)
     ;; Keep track of the overlay in a local variable. It's a list that is
     ;; guaranteed to contain only org-remark overlays as opposed to the one
     ;; returned by `overlay-lists' that lists any overlays.
     (push ov org-remark-highlights)
     ;; for mode, nil and :change result in saving the highlight.  :load
     ;; bypasses save.
     (unless (eq mode :load)
       (let ((filename (org-remark-source-find-file-name)))
         (if filename
             (org-remark-highlight-save filename
                                        beg end
                                        (overlay-properties ov)
                                        (org-remark-highlight-get-title))
           (message "org-remark: Highlights not saved; buffer is not visiting a file"))))))
  (deactivate-mark)
  (org-remark-highlights-housekeep)
  (org-remark-highlights-sort))

(defun org-remark-highlight-get-title ()
  "Return the title of the current buffer.
Utility function to work with a single highlight overlay."
  (or (cadr (assoc "TITLE" (org-collect-keywords '("TITLE"))))
      (let* ((full-name (org-remark-source-find-file-name))
             (filename (if (and (string= "" (file-name-nondirectory full-name))
                                (string-match "[\/]+\\'" full-name))
                           ;; The name ends with a / (possibly a URL).
                           ;; Trim all the slashes at the end of the
                           ;; name.
                           (replace-match "" t t full-name)
                         full-name)))
        (if (or (null filename) (string= "" filename))
            (error "Could not extract highlight title")
            (file-name-sans-extension (file-name-nondirectory filename))))))

(defun org-remark-highlight-get-org-id (point)
  "Return Org-ID closest to POINT.
This function does this only when `org-remark-use-org-id' is
non-nil.  Returns nil otherwise, or when no Org-ID is found."
  (and org-remark-use-org-id
       (org-entry-get point "ID" :inherit)))

(defun org-remark-highlight-save (filename beg end props &optional title)
  "Save a single HIGHLIGHT in the marginal notes file.

Return t.

FILENAME specifies the name of source file with which the marginal notes
file is associated.

BEG and END specify the range of the highlight being saved.  It
is the highlight overlay's start and end.

PROPS are the highlight overlay's properties.  Not all the
properties will be added as headline properties.  Refer to
`org-remark-notes-set-properties'.

For the first highlight of the current buffer, this function will
create a new H1 headline for it at the bottom of the marginal
notes buffer with TITLE as its headline text.

If it is a new highlight, this function will create a new H2
headline with the highlighted text as its headline text at the
end of the H1 headline for the current buffer.

If headline with the same ID already exists, update its position
and other \"org-remark-*\" properties (CATEGORY is the exception
and gets updated as well) from the highlight overlay.  For
update, the headline text will be kept intact, because the user
might have changed it to their needs.

This function will also add a normal file link as property
\"org-remark-link\" of the H2 headline entry back to the current
buffer with search option \"::line-number\".

ORGID can be passed to this function.  If user option
`org-remark-use-org-id' is non-nil, this function will add an
Org-ID link in the body text of the headline, linking back to the
source with using ORGID."
  (let* ((filename (org-remark-source-get-file-name filename))
         (id (plist-get props 'org-remark-id))
         (text (org-with-wide-buffer (buffer-substring-no-properties beg end)))
         (notes-buf (find-file-noselect (org-remark-notes-get-file-name)))
         (main-buf (current-buffer))
         (line-num (org-current-line beg))
         (orgid (org-remark-highlight-get-org-id beg))
         (link (if buffer-file-name
                   (concat "[[file:" filename
                           (when line-num (format "::%d" line-num)) "]]")
                 (run-hook-with-args-until-success
                  'org-remark-highlight-link-to-source-functions filename))))
    (with-current-buffer notes-buf
      (when (featurep 'org-remark-convert-legacy) (org-remark-convert-legacy-data))
      ;;`org-with-wide-buffer is a macro that should work for non-Org file'
      (org-with-wide-buffer
       (let ((file-headline (or (org-find-property
                                 org-remark-prop-source-file filename)
                                (progn
                                  ;; If file-headline does not exist, create one at the bottom
                                  (goto-char (point-max))
                                  ;; Ensure to be in the beginning of line to add a new headline
                                  (when (eolp) (open-line 1) (forward-line 1) (beginning-of-line))
                                  (insert (concat "* " title "\n"))
                                  (org-set-property org-remark-prop-source-file filename)
                                  (org-up-heading-safe) (point))))
             (id-headline (org-find-property org-remark-prop-id id)))
         ;; Add org-remark-link with updated line-num as a property
         (when link (plist-put props "org-remark-link" link))
         (if id-headline
             (progn
               (goto-char id-headline)
               ;; Update the existing headline and position properties
               ;; Don't update the headline text when it already exists
               ;; Let the user decide how to manage the headlines
               ;; (org-edit-headline text)
               ;; FIXME update the line-num in a normal link if any
               (org-remark-notes-set-properties beg end props))
           ;; No headline with the marginal notes ID property. Create a new one
           ;; at the end of the file's entry
           (goto-char file-headline)
           (org-narrow-to-subtree)
           (goto-char (point-max))
           ;; Ensure to be in the beginning of line to add a new headline
           (when (eolp) (open-line 1) (forward-line 1) (beginning-of-line))
           ;; Create a headline
           ;; Add a properties
           (insert (concat "** " text "\n"))
           (org-remark-notes-set-properties beg end props)
           (when (and orgid org-remark-use-org-id)
               (insert (concat "[[id:" orgid "]" "[" title "]]"))))))
      (cond
       ;; fix GH issue #19
       ;; Temporarily remove `org-remark-save' from the `after-save-hook'
       ;; When the marginal notes buffer is the source buffer
       ((eq notes-buf main-buf)
        (remove-hook 'after-save-hook #'org-remark-save t)
        (save-buffer)
        (add-hook 'after-save-hook #'org-remark-save nil t))
       ;; When marginal notes buffer is separate from the source buffer, save the
       ;; notes buffer
       ((buffer-modified-p)
        (save-buffer)))
      t)))


;;;;; org-remark-notes
;;    Work on marginal notes

(defun org-remark-notes-remove (id &optional delete)
  "Remove the highlight entry for ID for current buffer.
By default, it deletes only the properties of the entry keeping
the headline intact.  You can pass DELETE and delete the all
notes of the entry.

Return t if an entry is removed or deleted."
  (let* ((ibuf (org-remark-notes-buffer-get-or-create))
         (window? (get-buffer-window ibuf)))
    (with-current-buffer ibuf
      (org-with-wide-buffer
       (when-let ((id-headline (org-find-property org-remark-prop-id id)))
         (goto-char id-headline)
         (org-narrow-to-subtree)
         (dolist (prop (org-entry-properties))
           (when (string-prefix-p "org-remark-" (downcase (car prop)))
             (org-delete-property (car prop))))
         (when delete
           ;; CATEGORY prop won't be deleted. Move to line after props
           (org-end-of-meta-data t)
           (when-let (ok-to-delete?
                      (if (looking-at ".")
                          ;; If there is a content, display and prompt for
                          ;; confirmation
                          (progn
                            ;; This does not display the location correctly
                            (display-buffer ibuf
                                            org-remark-notes-display-buffer-action)
                            (y-or-n-p "Highlight removed but notes exist.  \
Do you really want to delete the notes?"))
                        ;; If there is no content, it's OK
                        t))
             (delete-region (point-min)(point-max))
             (message "Deleted the marginal notes entry")))))
      (when (buffer-modified-p) (save-buffer))
      ;; Quit the marginal notes indirect buffer if it was not there
      ;; before the remove/delete -- go back to the original state.
      (when-let (ibuf-window (get-buffer-window ibuf))
        (unless window? (quit-window nil ibuf-window ))))
    t))

(defun org-remark-notes-buffer-get-or-create ()
  "Return marginal notes buffer.
It's a cloned indirect buffer of a buffer visiting the marginal
notes file of the current buffer.  This function ensures there is
only one of the marginal notes buffer per session."
  ;; Compare the target marginal notes buffer and current marginal notes buffer.
  ;; For the latter, we need the base buffer of an indirect buffer.
  (let ((cbuf (find-file-noselect (org-remark-notes-get-file-name)))
        (ibuf (when (buffer-live-p org-remark-last-notes-buffer)
                org-remark-last-notes-buffer)))
    (unless (eq (buffer-base-buffer ibuf) cbuf)
      ;; fix issue of killing the main buffer when there is no indirect buffer
      ;; created yet
      (when ibuf (kill-buffer ibuf))
      (setq ibuf (make-indirect-buffer cbuf org-remark-notes-buffer-name
                                       :clone)))
    ;; set the variable and return the indirect buffer
    (setq org-remark-last-notes-buffer ibuf)))

(defun org-remark-notes-set-properties (beg end &optional props)
  "Set properties for the headline in the notes file.
Return t.

Minimal properties are:

- org-remark-id :: ID
- org-remark-source-beg :: BEG
- org-remark-source-end :: END

And the following are also reserved for Org-remark:
- org-remark-link

For PROPS, if the property name is CATEGORY \(case-sensitive\) or
prefixed with \"org-remark-\" set them to to headline's property
drawer."
  (org-set-property org-remark-prop-source-beg
                    (number-to-string beg))
  (org-set-property org-remark-prop-source-end
                    (number-to-string end))
  (while props
    (let ((p (pop props))
          (v (pop props)))
      (when (symbolp p) (setq p (symbol-name p)))
      (when (or (string-equal "CATEGORY" (upcase p))
                (and (> (length p) 11)
                     (string-equal "org-remark-" (downcase (substring p 0 11)))))
        (org-set-property p v))))
  t)


;;;;; org-remark-highlights
;;    Work on all the highlights in the current buffer

(defun org-remark-highlights-load ()
  "Visit `org-remark-notes-file' & load the saved highlights onto current buffer.
If there is no highlights or annotations for current buffer,
output a message in the echo.

Highlights tracked locally by variable `org-remark-highlights'
cannot persist when you kill current buffer or quit Emacs.  It is
recommended to set `org-remark-global-tracking-mode' in your
configuration.  It automatically turns on `org-remark-mode'.

Otherwise, do not forget to turn on `org-remark-mode' manually to
load the highlights"
  ;; Loop highlights and add them to the current buffer
  (dolist (highlight (org-remark-highlights-get))
    (let ((id (car highlight))
          (beg (caadr highlight))
          (end (cdadr highlight))
          (text (cadddr highlight))
          (label (caddr highlight)))
      (let ((fn (intern (concat "org-remark-mark-" label))))
        (unless (functionp fn) (setq fn #'org-remark-mark))
        (funcall fn beg end id text :load)))))

(defun org-remark-highlights-get ()
  "Return a list of highlights from the marginal notes file.
The file name is returned by `org-remark-notes-get-file-name'.
Each highlight is a list in the following structure:
    (ID (BEG . END) LABEL)"
  ;; Set source-file-name first, as `find-file-noselect' will set the
  ;; current-buffer to source-file-name. Issue #39 FIXME: A way to make
  ;; this sequence agnostic is preferred, if there is a function that
  ;; visit file but not set the current buffer
  (when-let ((source-file-name (org-remark-source-get-file-name
                                (org-remark-source-find-file-name)))
             (notes-buf (find-file-noselect (org-remark-notes-get-file-name))))
    ;; TODO check if there is any relevant notes for the current file
    ;; This can be used for adding icon to the highlight
    (let ((highlights))
      (with-current-buffer notes-buf
        (when (featurep 'org-remark-convert-legacy)
          (org-remark-convert-legacy-data))
        (org-with-wide-buffer
         (let ((heading (org-find-property
                         org-remark-prop-source-file source-file-name)))
           (if (not heading)
               (message "No highlights or annotations found for %s."
                        source-file-name)
             (goto-char heading)
             ;; Narrow to only subtree for a single file.  `org-find-property'
             ;; ensures that it is the beginning of a headline
             (org-narrow-to-subtree)
             (org-show-children)
             ;; It's important that the headline levels are fixed
             ;; H1: File
             ;; H2: Highlighted region (each one has a dedicated H2 subtree)
             (while (not (org-next-visible-heading 1))
               (when-let ((id (org-entry-get (point) org-remark-prop-id))
                          (beg (string-to-number
                                (org-entry-get (point)
                                               org-remark-prop-source-beg)))
                          (end (string-to-number
                                (org-entry-get (point)
                                               org-remark-prop-source-end)))
                          (text (org-remark-highlights-text-get)))
                 (push (list id
                             (cons beg end)
                             (org-entry-get (point) "org-remark-label")
                             text)
                       highlights))))
           highlights))))))

(defun org-remark-highlights-text-get ()
  "Return the text body of a highlight in the notes buffer."
  (let ((full-text
         (save-excursion
           (org-end-of-meta-data :full)
           (if
               ;; handle empty annotation
               ;; (org-end-of-meta-data :full) took us to next org heading):
               (looking-at org-heading-regexp)
               "[empty entry]"
             (buffer-substring-no-properties
              (point)
              (org-end-of-subtree))))))
    (if (< 200 (length full-text))
        (substring-no-properties full-text 0 200)
      full-text)))

(defun org-remark-highlights-get-positions (&optional reverse)
  "Return list of the beginning point of all visible highlights in this buffer.
By default, the list is in ascending order.  If REVERSE is
non-nil, return list in the descending order.

This function also checks if the position is visible or not.
Return only visible ones.

If none, return nil."
  (when org-remark-highlights
    (let ((list org-remark-highlights))
      (setq list (mapcar
                  (lambda (h)
                    (let ((p (overlay-start h)))
                      ;; Checking if the p is visible or not
                      (if (or
                           (> p (point-max))
                           (< p (point-min))
                           ;; When the highlight is within a visible folded
                           ;; area, this function returns 'outline
                           (org-invisible-p p))
                          nil p)))
                  list))
      (setq list (remove nil list))
      (when list
        (if reverse (reverse list) list)))))

(defun org-remark-highlights-sort ()
  "Utility function to sort `org-remark-highlights'.
It checks if there is any element exists for `org-remark-highlights'.
Instead of receiving it as an arg, it assumes its existence.  It
also destructively updates `org-remark-highlights'.
It returns t when sorting is done."
  (when org-remark-highlights
    (setq org-remark-highlights
          (seq-sort-by (lambda (ov) (overlay-start ov))
                       #'<
                       org-remark-highlights))
    t))

(defun org-remark-highlights-hide ()
  "Hide highlights.
This function removes the font-lock-face of all the highlights,
and add *org-remark-hidden property with value t. It does not
check the current hidden state, thus not interactive.  Use
`org-remark-toggle' command to manually toggle the show/hide
state."
  (when-let ((highlights org-remark-highlights))
    (dolist (highlight highlights)
      (overlay-put highlight '*org-remark-face (overlay-get highlight 'face))
      (overlay-put highlight 'face nil)
      (overlay-put highlight '*org-remark-hidden t))
    (setq org-remark-highlights-hidden t)))

(defun org-remark-highlights-show ()
  "Show highlights.
This function adds the font-lock-face to all the highlighted text
regions.  It does not check the current hidden state, thus not
interactive.  Use `org-remark-toggle' command to manually toggle
the show/hide state."
  (when-let ((highlights org-remark-highlights))
    (dolist (highlight highlights)
      (overlay-put highlight '*org-remark-hidden nil)
      (overlay-put highlight 'face (overlay-get highlight '*org-remark-face)))
    (setq org-remark-highlights-hidden nil)))

(defun org-remark-highlights-housekeep ()
  "House keep the internal variable `org-remark-highlights'.

Return t.

This is a private function; house keep is automatically done on
mark, save, and remove -- before sort-highlights.

Case 1. Both start and end of an overlay are identical

        This should not happen when you manually mark a text
        region.  A typical cause of this case is when you delete a
        region that contains a highlight overlay.

        This also happens when EWW reloads the buffer or
        re-renders any part of the buffer.  This is because it
        removes overlays on re-render by calling
        `remove-overlays'.

Case 2. The overlay points to no buffer

        This case happens when overlay is deleted by
        `overlay-delete' but the variable not cleared."
  (dolist (ov org-remark-highlights)
    ;; Both start and end of an overlay are identical; this should not
    ;; happen when you manually mark a text region. A typical cause of
    ;; this case is when you delete a region that contains a highlight
    ;; overlay. This also happens when EWW reloads the buffer or
    ;; re-renders any part of the buffer. This is because it removes
    ;; overlays on re-render by calling `remove-overlays', which edits
    ;; the overlay-start and overlay-end properties. To guard against
    ;; this, we check if the buffer is write-able and only remove the
    ;; annotation when it is.
    (when (and (overlay-buffer ov)
               (= (overlay-start ov) (overlay-end ov)))
      (when (not buffer-read-only)
        (org-remark-notes-remove (overlay-get ov 'org-remark-id)))
      (delete-overlay ov))
    (unless (overlay-buffer ov)
      (setq org-remark-highlights (delete ov org-remark-highlights))))
  t)


;;;;; Other utilities
(defun org-remark-source-get-file-name (filename)
  "Convert FILENAME either to absolute or relative for marginal notes files.
Returns the standardized filename.

The current buffer is assumed to be visiting the source file.

FILENAME should be an absolute file name of the source file.

If FILENAME is nil, return nil."
  ;; Get the default-directory of the notes
  (when filename ; fix #23
    (with-current-buffer (find-file-noselect (org-remark-notes-get-file-name))
      (funcall org-remark-source-file-name filename))))

(defun org-remark-region-or-word ()
  "Return beg and end of the active region or of the word at point.
It is meant to be used within `interactive' in place for \"r\"
key.  The \"r\" key outputs an error when no mark is set. This
function extends the behavior and looks for the word at point"
  (let ((beg (mark))
        (end (point))
        (word (bounds-of-thing-at-point 'word)))
    ;; Use word's bounds when there is no active mark or one of beg/end is
    ;; missing. The latter can happen when there is no mark is set yet.
    (unless mark-active (setq beg (car word) end (cdr word)))
    ;; Check beg end is required as the cursor may be on an empty point with no
    ;; word under it.
    (if (and beg end)
        (list beg end)
      (user-error "No region selected and the cursor is not on a word"))))


;;;; Footer

(provide 'org-remark)

;;; org-remark.el ends here

;; Local Variables:
;; org-remark-notes-file-name: "README.org"
;; End:<|MERGE_RESOLUTION|>--- conflicted
+++ resolved
@@ -372,12 +372,8 @@
   ;; This will do for now
   (org-remark-highlight-mark beg end id mode
                              nil nil
-<<<<<<< HEAD
-                             (list 'org-remark-label "nil")))
-=======
-                             (list "org-remark-label" "nil"
+                             (list 'org-remark-label "nil"
                                    'help-echo text)))
->>>>>>> 79956305
 
 (when org-remark-create-default-pen-set
   ;; Create default pen set.
